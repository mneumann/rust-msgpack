--- conflicted
+++ resolved
@@ -133,7 +133,6 @@
 }
 
 #[inline]
-<<<<<<< HEAD
 pub fn parse_unsigned<'a>(data: &'a[u8]) -> Result<(u64, &'a[u8]), Error> {
     match data.split_first() {
         Some((&c, rest)) => {
@@ -167,8 +166,6 @@
 }
 
 #[inline]
-=======
->>>>>>> 69905a1b
 pub fn parse_next<'a>(data: &'a[u8]) -> Result<(Value<'a>, &'a[u8]), Error> {
     match data.split_first() {
         Some((&c, rest)) => {
